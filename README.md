--- conflicted
+++ resolved
@@ -157,27 +157,15 @@
 
 - [x] A [non-standard "do-notation"](./do-notation.md) is implemented.
 
-<<<<<<< HEAD
-<<<<<<< Updated upstream
-=======
-- [x] Experimental optimization: `Natural/fold` will stop iterations when the current result stops changing. (No change to normal forms!)
-
-- [x] Experimental feature: `assert : a === b` will additionally perform an eta-reduction on `a` and `b` before comparing their CBOR serializations. (Breaking change to normal forms!)
-=======
-- [x] Experimental optimization: `Natural/fold` will stop iterations when the current result stops changing. (No change to normal forms!)
+- [x] Experimental optimization: `Natural/fold` will stop iterations when the current result stops changing. (Backward compatible, no change to normal forms!)
 
 - [x] Experimental feature: `assert : a === b` will perform alpha, beta, and eta-reduction on `a` and `b` before comparing their CBOR serializations. (Breaking change to normal forms!)
->>>>>>> 75e7f249
 
 - [x] Experimental optimization: `Natural/fold` will not expand under lambda if intermediate expressions keep growing. (Breaking change to normal forms!)
 
 
 ## Other features in the Scala implementation of Dhall
 
-<<<<<<< HEAD
->>>>>>> Stashed changes
-=======
->>>>>>> 75e7f249
 - [x] Dhall values of function types are converted to Scala functions. For example, `λ(x : Natural) -> x + 1` is
   converted into a Scala function equivalent to `{ x : BigInt => x + 1 }`, which has type `Function1[BigInt, BigInt]`.
 
@@ -188,7 +176,7 @@
 
 ## Roadmap for future developments
 
-1. Possibly, implement automatic type inference for certain solvable cases. Omit type annotations from lambdas and omit
+1. Implement automatic type inference for certain solvable cases. Omit type annotations from lambdas and omit
    parentheses: `\x -> x + 1` should be sufficient for simple cases. Omit the type argument from curried functions if
    other arguments can be used to infer the type. List/map [ 1, 2, 3 ] (\x -> x + 1) should be sufficient. Just a `None`
    without a type should be sufficient in most cases. Similarly, with the do-notation, `as bind with x in p then q`
