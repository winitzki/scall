package io.chymyst.dhall

import fastparse.Parsed
import geny.Generator.from
import io.chymyst.dhall.CBORmodel.CBytes
import io.chymyst.dhall.Syntax.Expression
import io.chymyst.dhall.Syntax.ExpressionScheme.{BytesLiteral, Import, TextLiteral}
import io.chymyst.dhall.SyntaxConstants.Builtin.Text
import io.chymyst.dhall.SyntaxConstants.FilePrefix.Here
import io.chymyst.dhall.SyntaxConstants.ImportMode.{Code, Location}
import io.chymyst.dhall.SyntaxConstants.Operator.Alternative
import io.chymyst.dhall.SyntaxConstants.{Builtin, FieldName, FilePrefix, ImportMode, ImportType}
import io.chymyst.dhall.CBORmodel.CBytes
import io.chymyst.dhall.ImportResolution.ImportContext
import io.chymyst.dhall.ImportResolutionResult._
import io.chymyst.dhall.Parser.StringAsDhallExpression
import io.chymyst.dhall.Syntax.ExpressionScheme._
import io.chymyst.dhall.Syntax.{DhallFile, Expression}
import io.chymyst.dhall.SyntaxConstants.ImportType.{Path, Remote}
import io.chymyst.dhall.SyntaxConstants._

import java.nio.file.{Files, Paths}
import scala.jdk.CollectionConverters.IteratorHasAsScala
import scala.util.chaining.scalaUtilChainingOps
import scala.util.{Failure, Success, Try}

/*
## Import resolution judgment

The import resolution phase replaces all imports with the expression located
at that import, transitively resolving imports within the imported expression if
necessary.

Import resolution is a function of the following form:

    (Δ, here) × Γ₀ ⊢ e₀ ⇒ e₁ ⊢ Γ₁

... where

 * `(Δ, here)` (an input) is an ordered non-empty list of visited imports used to
  detect import cycles
 * `here` is the current import
 * `Δ` is the ordered history of 0 or more imports in the visited set that
      the interpreter visited along the way to `here`
 * `Γ₀` (an input) is an unordered map from imports to expressions representing
  the state of the filesystem/environment/web before the import
 * `Γ₀(import)` means to retrieve the expression located at `import`
 * `e₀` (an input) is the expression to resolve
 * `e₁` (an output) is the import-free resolved expression
 * `Γ₁` (an output) is an unordered map from imports to expressions representing
  the state of the filesystem/environment/web after the import
 * `Γ₁, import = x` means to save `x` to the resource identified by `import`

If an expression is an import (i.e. a URL, file path, or environment variable),
then you retrieve the expression from the canonicalized path and transitively
resolve imports within the retrieved expression:


    headersPath = env:DHALL_HEADERS ? "${XDG_CONFIG_HOME}/dhall/headers.dhall" ? ~/.config/dhall/headers.dhall ? []
    Γ(headersPath) = userHeadersExpr
    (Δ, parent, headersPath) × Γ₀ ⊢ userHeadersExpr ⇒ userHeaders ⊢ Γ₁
    getKey(userHeaders, origin, []) = headers  ; Extract the first `mapValue` from `userHeaders`
                                               ; with a `mapValue` equal to `origin`,
                                               ; falling back to `[]` if no such key is found.
    parent </> https://authority directory file using headers = import₁
    canonicalize(import₁) = child
    referentiallySane(parent, child)
    Γ(child) = e₀ using responseHeaders  ; Retrieve the expression, possibly
                                         ; binding any response headers to
                                         ; `responseHeaders` if child was a
                                         ; remote import
    corsCompliant(parent, child, responseHeaders)  ; If `child` was not a remote
                                                   ; import and therefore had no
                                                   ; response headers then skip
                                                   ; this CORS check
    (Δ, parent, child) × Γ₀ ⊢ e₀ ⇒ e₁ ⊢ Γ₁
    ε ⊢ e₁ : T
    ────────────────────────────────────  ; * child ∉ (Δ, parent)
    (Δ, parent) × Γ₀ ⊢ https://authority directory file ⇒ e₁ ⊢ Γ₁  ; * import₀ ≠ missing

    parent </> import₀ = import₁
    canonicalize(import₁) = child
    referentiallySane(parent, child)
    Γ(child) = e₀ using responseHeaders  ; Retrieve the expression, possibly
                                         ; binding any response headers to
                                         ; `responseHeaders` if child was a
                                         ; remote import
    corsCompliant(parent, child, responseHeaders)  ; If `child` was not a remote
                                                   ; import and therefore had no
                                                   ; response headers then skip
                                                   ; this CORS check
    (Δ, parent, child) × Γ₀ ⊢ e₀ ⇒ e₁ ⊢ Γ₁
    ε ⊢ e₁ : T
    ────────────────────────────────────  ; * child ∉ (Δ, parent)
    (Δ, parent) × Γ₀ ⊢ import₀ ⇒ e₁ ⊢ Γ₁  ; * import₀ ≠ missing


Carefully note that the fully resolved import must successfully type-check with
an empty context.  Imported expressions may not contain any free variables.

Also note that the `child ∉ Δ` forbids cyclic imports to prevent
non-termination from being (trivially) introduced via the import system.  An
import cycle is an import resolution error.

If an import ends with `as Text`, import the raw contents of the file as a
`Text` value instead of importing the file a Dhall expression:


    parent </> import₀ = import₁
    canonicalize(import₁) = child
    referentiallySane(parent, child)
    Γ(child) = "s" using responseHeaders  ; Read the raw contents of the file
    corsCompliant(parent, child, responseHeaders)
    ───────────────────────────────────────────
    (Δ, parent) × Γ ⊢ import₀ as Text ⇒ "s" ⊢ Γ


Carefully note that `"s"` in the above judgment is a Dhall `Text` literal.  This
implies that if you import an expression as `Text` and you also protect the
import with a semantic integrity check then you encode the string literal
as a Dhall expression and hash that.  The semantic integrity check is not a
hash of the raw underlying text.

If an import ends with `as Bytes`, import the raw contents of the file as a
`Bytes` value instead of importing the file a Dhall expression:


    parent </> import₀ = import₁
    canonicalize(import₁) = child
    referentiallySane(parent, child)
    Γ(child) = 0x"0123456789abcdef" using responseHeaders  ; Read the raw contents of the file
    corsCompliant(parent, child, responseHeaders)
    ─────────────────────────────────────────────────────────────
    (Δ, parent) × Γ ⊢ import₀ as Bytes ⇒ 0x"0123456789abcdef" ⊢ Γ


Similar to the `as Text` import, note that `0x"0123456789abcdef"` in the above
judgment is a Dhall `Bytes` literal and the same observation concerning semantic
integrity checks applies: The semantic integrity check is not a hash of the raw
underlying byte string but the one of the encoded Dhall expression.

If an import ends with `as Location`, import its location as a value of type
`< Local : Text | Remote : Text | Environment : Text | Missing >` instead of
importing the file a Dhall expression:


    parent </> import₀ = import₁
    canonicalize(import₁) = ./relative/path
    ───────────────────────────────────────────────────────────────────────────
    (Δ, parent) × Γ ⊢ import₀ as Location ⇒ < Local : Text | Remote : Text | Environment : Text | Missing >.Location "./relative/path" ⊢ Γ


    parent </> import₀ = import₁
    canonicalize(import₁) = ../parent/path
    ───────────────────────────────────────────────────────────────────────────
    (Δ, parent) × Γ ⊢ import₀ as Location ⇒ < Local : Text | Remote : Text | Environment : Text | Missing >.Location "../parent/path" ⊢ Γ


    parent </> import₀ = import₁
    canonicalize(import₁) = /absolute/path
    ───────────────────────────────────────────────────────────────────────────
    (Δ, parent) × Γ ⊢ import₀ as Location ⇒ < Local : Text | Remote : Text | Environment : Text | Missing >.Location "/absolute/path" ⊢ Γ


    parent </> import₀ = import₁
    canonicalize(import₁) = ~/home/path
    ───────────────────────────────────────────────────────────────────────────
    (Δ, parent) × Γ ⊢ import₀ as Location ⇒ < Local : Text | Remote : Text | Environment : Text | Missing >.Location "~/home/path" ⊢ Γ


    parent </> import₀ = import₁
    canonicalize(import₁) = https://example.com/path
    ───────────────────────────────────────────────────────────────────────────
    (Δ, parent) × Γ ⊢ import₀ as Location ⇒ < Local : Text | Remote : Text | Environment : Text | Missing >.Remote "https://example.com/path" ⊢ Γ


    parent </> import₀ = import₁
    canonicalize(import₁) = https://example.com/path using headers
    ───────────────────────────────────────────────────────────────────────────  ; Headers are not included in the path
    (Δ, parent) × Γ ⊢ import₀ as Location ⇒ < Local : Text | Remote : Text | Environment : Text | Missing >.Remote "https://example.com/path" ⊢ Γ


    parent </> import₀ = import₁
    canonicalize(import₁) = env:FOO
    ───────────────────────────────────────────────────────────────────────────  ; Headers are not included in the path
    (Δ, parent) × Γ ⊢ import₀ as Location ⇒ < Local : Text | Remote : Text | Environment : Text | Missing >.Environment "FOO" ⊢ Γ


    parent </> import₀ = import₁
    canonicalize(import₁) = missing
    ───────────────────────────────────────────────────────────────────────────  ; Headers are not included in the path
    (Δ, parent) × Γ ⊢ import₀ as Location ⇒ < Local : Text | Remote : Text | Environment : Text | Missing >.Missing ⊢ Γ


Also note that since the expression is not resolved in any way - that is, we
only read in its location - there's no need to check if the path exists, if it's
referentially transparent, if it honours CORS, no header forwarding necessary,
etc.  Canonicalization and chaining are the only transformations applied to the
import.

When requesting a remote resource, include headers according to the user's
configuration. This configuration has the type:

```
List { mapKey : Text, mapValue : List { mapKey : Text, mapValue : Text } }
```

(i.e. "Map Text (Map Text Text)" using the prelude `Map` type constructor)

The toplevel map is known as the "origin header configuration", and the individual maps
which make up the keys of the toplevel map are known as the "per-origin headers".

The key of this expression represents an HTTP(s) origin, including
port - e.g. "github.com:443".

When importing from an origin which appears as a key in the origin header configuration,
an implementation must add the corresponding per-origin headers to each request.

The configuration is loaded from either the environment or a configuration file:

1. If the DHALL_HEADERS environment variable is set, interpret it as a dhall expression
2. Otherwise:
   a. If $XDG_CONFIG_HOME is set, load "$XDG_CONFIG_HOME/dhall/headers.dhall"
   b. Otherwise, load "~/.config/dhall/headers.dhall"

This file is optional. If the above steps attempt to load a path that doesn't exist,
it's treated as an empty list, not an error.

When importing the origin header configuration, local imports are resolved as normal.
Note that remote imports will not succeed, as that would implicitly require the origin
header configuration to be imported, which is rejected as a cyclic import.

If an import ends with `using headers`, resolve the `headers` import and use
the resolved expression as additional headers supplied to the HTTP request:


    headersPath = env:DHALL_HEADERS ? "${XDG_CONFIG_HOME}/dhall/headers.dhall" ? ~/.config/dhall/headers.dhall ? []
    Γ(headersPath) = userHeadersExpr
    (Δ, parent, headersPath) × Γ₀ ⊢ userHeadersExpr ⇒ userHeaders ⊢ Γ₁
    getKey(userHeaders, origin, []) = headers  ; Extract the first `mapValue` from `userHeaders`
                                               ; with a `mapValue` equal to `origin`,
                                               ; falling back to `[]` if no such key is found.
    ε ⊢ headers : List { mapKey : Text, mapValue : Text }
    (Δ, parent) × Γ₀ ⊢ requestHeaders ⇒ resolvedRequestHeaders ⊢ Γ₁
    ε ⊢ resolvedRequestHeaders : H
    H ∈ { List { mapKey : Text, mapValue : Text }, List { header : Text, value : Text } }
    resolvedRequestHeaders # headers ⇥ normalizedRequestHeaders
    parent </> https://authority directory file using normalizedRequestHeaders = import
    canonicalize(import) = child
    referentiallySane(parent, child)
    Γ₁(child) = e₀ using responseHeaders
      ; Append normalizedRequestHeaders to the above request's headers
    corsCompliant(parent, child, responseHeaders)
    (Δ, parent, child) × Γ₁ ⊢ e₀ ⇒ e₁ ⊢ Γ₂
    ε ⊢ e₁ : T
    ──────────────────────────────────────────────────────────────────────────  ; * child ∉ Δ
    (Δ, parent) × Γ₀ ⊢ https://authority directory file using requestHeaders ⇒ e₁ ⊢ Γ₂


For example, if `normalizedRequestHeaders` in the above judgment was:

    [ { mapKey = "Authorization", mapValue = "token 5199831f4dd3b79e7c5b7e0ebe75d67aa66e79d4" }
    ]

... then the HTTPS request for `https://authority directory file` would
include the following header line:

    Authorization: token 5199831f4dd3b79e7c5b7e0ebe75d67aa66e79d4


If headers appear both in the user configuration for a given origin and inline
(`using headers`), they are merged. If a header is specified in both locations,
the user configuration takes precedence over the inline headers. This allows
inline headers to be used as a fallback for compatibility with previous
versions of dhall or users without custom configuration.

If the import is protected with a `sha256:base16Hash` integrity check, then:

 * the import's normal form is encoded to a binary representation
 * the binary representation is hashed using SHA-256
 * the SHA-256 hash is base16-encoded
 * the base16-encoded result has to match the integrity check

An implementation MUST attempt to cache imports protected with an integrity
check using the hash as the lookup key.  An implementation that caches imports
in this way so MUST:

 * Cache the fully resolved, αβ-normalized expression, and encoded expression
 * Store the cached expression in `"${XDG_CACHE_HOME}/dhall/1220${base16Hash}"` if
  the `$XDG_CACHE_HOME` environment variable is defined and the path is readable
  and writeable
 * Otherwise, store the cached expression in
  `"${HOME}/.cache/dhall/1220${base16Hash}"` (`${LOCALAPPDATA}/dhall/1220${base16Hash}` on Windows) if the `$HOME` (`$LOCALAPPDATA` on Windows) environment variable is
  defined and the path is readable and writeable
 * Otherwise, not cache the expression at all

Cache filenames are prefixed with `1220` so that the filename is a valid
[multihash][] SHA-256 value.

An implementation SHOULD warn the user if the interpreter is unable to cache the
expression due to the environment variables being unset or the filesystem paths
not being readable or writeable.

Similarly, an implementation MUST follow these steps when importing an
expression protected by a semantic integrity check:

 * Check if there is a Dhall expression stored at either
  `"${XDG_CACHE_HOME}/dhall/1220${base16Hash}"` or
  `"${HOME}/.cache/dhall/1220${base16Hash}"`
 * If the file exists and is readable, verify the file's byte contents match the
  hash and then decode the expression from the bytes using the `decode` judgment
  instead of importing the expression
 * Otherwise, import the expression as normal

An implementation MUST fail and alert the user if hash verification fails,
either when importing an expression for the first time or importing from the
local cache.

Or in judgment form:


    Γ("${XDG_CACHE_HOME}/dhall/1220${base16Hash}") = binary
    sha256(binary) = byteHash
    base16Encode(byteHash) = base16Hash                ; Verify the hash
    decode(binary) = e
    ─────────────────────────────────────────────────  ; Import is already cached under `$XDG_CACHE_HOME`
    (Δ, here) × Γ ⊢ import₀ sha256:base16Hash ⇒ e ⊢ Γ


    Γ("${LOCALAPPDATA}/dhall/1220${base16Hash}") = binary
    sha256(binary) = byteHash
    base16Encode(byteHash) = base16Hash                ; Verify the hash
    decode(binary) = e
    ─────────────────────────────────────────────────  ; Otherwise, import is cached under `$LOCALAPPDATA`
    (Δ, here) × Γ ⊢ import₀ sha256:base16Hash ⇒ e ⊢ Γ


    Γ("${HOME}/.cache/dhall/1220${base16Hash}") = binary
    sha256(binary) = byteHash
    base16Encode(byteHash) = base16Hash                ; Verify the hash
    decode(binary) = e
    ─────────────────────────────────────────────────  ; Otherwise, import is cached under `$HOME`
    (Δ, here) × Γ ⊢ import₀ sha256:base16Hash ⇒ e ⊢ Γ


    (Δ, here) × Γ₀ ⊢ import₀ ⇒ e₁ ⊢ Γ₁
    ε ⊢ e₁ : T
    e₁ ⇥ e₂
    e₂ ↦ e₃
    encode(e₃) = binary
    sha256(binary) = byteHash
    base16Encode(byteHash) = base16Hash  ; Verify the hash
    ──────────────────────────────────────────────────────────────────────────────────────────────────────  ; Import is not cached, try to save under `$XDG_CACHE_HOME`
    (Δ, here) × Γ₀ ⊢ import₀ sha256:base16Hash ⇒ e₁ ⊢ Γ₁, "${XDG_CACHE_HOME}/dhall/1220${base16Hash}" = binary


    (Δ, here) × Γ₀ ⊢ import₀ ⇒ e₁ ⊢ Γ₁
    ε ⊢ e₁ : T
    e₁ ⇥ e₂
    e₂ ↦ e₃
    encode(e₃) = binary
    sha256(binary) = byteHash
    base16Encode(byteHash) = base16Hash  ; Verify the hash
    ──────────────────────────────────────────────────────────────────────────────────────────────────────────  ; Otherwise, try `LOCALAPPDATA`
    (Δ, here) × Γ₀ ⊢ import₀ sha256:base16Hash ⇒ e₁ ⊢ Γ₁, "${LOCALAPPDATA}/dhall/1220${base16Hash}" = binary


    (Δ, here) × Γ₀ ⊢ import₀ ⇒ e₁ ⊢ Γ₁
    ε ⊢ e₁ : T
    e₁ ⇥ e₂
    e₂ ↦ e₃
    encode(e₃) = binary
    sha256(binary) = byteHash
    base16Encode(byteHash) = base16Hash  ; Verify the hash
    ───────────────────────────────────────────────────────────────────────────────────────────────────  ; Otherwise, try `HOME`
    (Δ, here) × Γ₀ ⊢ import₀ sha256:base16Hash ⇒ e₁ ⊢ Γ₁, "${HOME}/.cache/dhall/1220${base16Hash}" = binary


    (Δ, here) × Γ₀ ⊢ import₀ ⇒ e₁ ⊢ Γ₁
    ε ⊢ e₁ : T
    e₁ ⇥ e₂
    e₂ ↦ e₃
    encode(e₃) = binary
    sha256(binary) = byteHash
    base16Encode(byteHash) = base16Hash                  ; Verify the hash
    ──────────────────────────────────────────────────── ; Otherwise, don't cache
    (Δ, here) × Γ₀ ⊢ import₀ sha256:base16Hash ⇒ e₁ ⊢ Γ₁


... where:

 * The `sha256` judgment stands in for the SHA-256 hashing algorithm
  specified in
  [RFC4634 - Section 8.2.2](https://tools.ietf.org/html/rfc4634#section-8.2.2),
  treated as a pure function from an arbitrary byte array to a 64-byte array.
 * The `base16Encode` judgement stands in for the base-16 encoding algorithm
  specified in
  [RFC4648 - Section 8](https://tools.ietf.org/html/rfc4648#section-8), treated
  as a pure function from a byte array to text.

The `?` operator lets you recover from some (but not all) import resolution
failures.

Specifically, `e₀ ? e₁` is equivalent to `e₁` if `e₀` contains any imports that
are *not cached* and *absent*, where an import is *not cached* if:

 * the import is not protected by an integrity check, or:
 * the import is protected by an integrity check but not available from the cache

… and an import is *absent* if:

 * the import references an environment variable that is not defined,
 * the import references a file that does not exist,
 * the import references URL that cannot be retrieved, or:
 * the import is the `missing` keyword, which is treated as an absent import

In other words, if any import cannot be retrieved or fetched from cache then the
`?` fallback is applied.

In contrast, `e₀ ? e₁` is equivalent to `e₀` if `e₀` successfully resolves or
`e₀` fails to resolve a sub-expression for any of the following reasons:

 * `e₀` imports an expression that fails to parse
 * `e₀` imports an expression that fails to type-check
 * `e₀` imports an expression that fails an integrity check
 * `e₀` imports an expression that fails due to a cyclic import

In other words, the fallback expression is ignored if the import is present but
fails for other reasons.

For example:

 * `e₀ sha256:… ? e₁` is equivalent to `e₀ sha256:…` if `e₀ sha256:…` is cached
 * `e₀ sha256:… ? e₁` is equivalent to `e₀ sha256:…` if `e₀ sha256:…` is not
  cached, but `e₀` is present and matches the integrity check
 * `e₀ sha256:… ? e₁` is equivalent to `e₀ sha256:…` if `e₀ sha256:…` is not
  cached, but `e₀` is present and does not match the integrity check (meaning
  that the expression as a whole is rejected without falling back to resolving
  `e₁`)
 * `e₀ sha256:… ? e₁` is equivalent to `e₁` if `e₀ sha256:…` is not cached and
  `e₀` is absent

Formally:


    (Δ, here) × Γ₀ ⊢ e₁ ⇒ e₂ ⊢ Γ₁
    ────────────────────────────────────  ; if `e₀` fails to resolve due to an
    (Δ, here) × Γ₀ ⊢ (e₀ ? e₁) ⇒ e₂ ⊢ Γ₁  ; import that is not cached and absent


    (Δ, here) × Γ₀ ⊢ e₀ ⇒ e₂ ⊢ Γ₁
    ────────────────────────────────────  ; if `e₀` successfully resolves or
    (Δ, here) × Γ₀ ⊢ (e₀ ? e₁) ⇒ e₂ ⊢ Γ₁  ; fails for any other reason


For all other cases, recursively descend into sub-expressions:


    ───────────────────────────────
    (Δ, here) × Γ₀ ⊢ x@n ⇒ x@n ⊢ Γ₁


    (Δ, here) × Γ₀ ⊢ A₀ ⇒ A₁ ⊢ Γ₁   (Δ, here) × Γ₁ ⊢ b₀ ⇒ b₁ ⊢ Γ₂
    ─────────────────────────────────────────────────────────────
    (Δ, here) × Γ₀ ⊢ λ(x : A₀) → b₀ ⇒ λ(x : A₁) → b₁ ⊢ Γ₂


    …


    ────────────────────────────────
    (Δ, here) × Γ₀ ⊢ Kind ⇒ Kind ⊢ Γ₁

 */
object ImportResolution {

  def chainWith[E](parent: ImportType[E], child: ImportType[E]): ImportType[E] = (parent, child) match {
    case (Remote(ImportURL(scheme1, authority1, path1, query1), headers1), Path(Here, path2))              =>
      Remote(ImportURL(scheme1, authority1, path1 chain path2, query1), headers1)
    case (Path(filePrefix, path1), Path(FilePrefix.Here, path2))                                           => Path(filePrefix, path1 chain path2)
    case (Remote(ImportURL(scheme1, authority1, path1, query1), headers1), Path(FilePrefix.Parent, path2)) =>
      Remote(ImportURL(scheme1, authority1, path1 chainToParent path2, query1), headers1)
    case (Path(filePrefix, path1), Path(FilePrefix.Parent, path2))                                         => Path(filePrefix, path1 chainToParent path2)
    case _                                                                                                 => child
  }

  val corsHeader = "Access-Control-Allow-Origin".toLowerCase

  // This function returns `None` if there is no error in CORS compliance.
  def corsComplianceError(parent: ImportType[Expression], child: ImportType[Expression], responseHeaders: Map[String, Seq[String]]): Option[String] =
    (parent, child) match {
      // TODO: report issue: what if parent = Remote but child = Path, does the cors judgment then always succeed?
      case (Remote(ImportURL(scheme1, authority1, path1, query1), headers1), Remote(ImportURL(scheme2, authority2, path2, query2), headers2)) =>
        if (scheme1 == scheme2 && authority1 == authority2) None
        else
          responseHeaders.map { case (k, v) => (k.toLowerCase, v) }.get(corsHeader) match {
            case Some(Seq("*"))                                                                 => None
            case Some(Seq(other)) if other.toLowerCase == s"$scheme1://$authority1".toLowerCase => None
            case Some(other)                                                                    =>
              Some(
                s"Scheme or authority differs from parent $parent but response headers when fetching child $child are $responseHeaders, the CORS header is $other, importing is prohibited"
              )
            case None                                                                           => Some(s"Scheme or authority differs from parent $parent but no CORS header in child $child, headers $responseHeaders")
          }
      case (Remote(ImportURL(_, _, _, _), _), _)                                                                                              => Some(s"Remote parent $parent may not import a non-remote $child")
      case _                                                                                                                                  => None
    }

  lazy val typeOfImportAsLocation: Expression = UnionType(
    Seq(
      (ConstructorName("Local"), Some(~Builtin.Text)),
      (ConstructorName("Remote"), Some(~Builtin.Text)),
      (ConstructorName("Environment"), Some(~Builtin.Text)),
      (ConstructorName("Missing"), None),
    )
  ).sorted

  lazy val typeOfGenericHeadersForHost: Expression =
    Application(~Builtin.List, Expression(RecordType(Seq((FieldName("mapKey"), ~Builtin.Text), (FieldName("mapValue"), ~Builtin.Text)))))

  lazy val typeOfUserDefinedAlternativeHeadersForHost: Expression =
    Application(~Builtin.List, Expression(RecordType(Seq((FieldName("header"), ~Builtin.Text), (FieldName("value"), ~Builtin.Text)))))

  lazy val typeOfGenericHeadersForAllHosts: Expression =
    Application(~Builtin.List, Expression(RecordType(Seq((FieldName("mapKey"), ~Builtin.Text), (FieldName("mapValue"), typeOfGenericHeadersForHost)))))

  lazy val emptyHeadersForHost: Iterable[(String, String)] = Seq()

  private def readCached(cacheRoot: java.nio.file.Path, digest: BytesLiteral): Try[Expression] = {
    val digestHex  = digest.hex.toLowerCase
    val cachedPath = cacheRoot.resolve("1220" + digestHex)
    for {
      bytes   <- Try(Files.readAllBytes(cachedPath))
      ourHash <- Try(Semantics.computeHash(bytes))
      _       <- if (ourHash == digestHex) Success(())
                 else Failure(new Exception(s"SHA256 mismatch: cached at $cachedPath has a different hash ($ourHash)"))
      expr    <- Try(CBORmodel.decodeCbor1(bytes).toScheme: Expression)
    } yield expr
  }

  def readFirstCached(digest: BytesLiteral): Option[Expression] =
    dhallCacheRoots
      .map(readCached(_, digest))
      .map(_.tap { t =>
        if (t.isFailure && t.failed.get.getMessage.contains("SHA256 mismatch")) println(s"Warning: failure reading from cache: ${t.failed.get}")
      })                                          // Print this failure only when the error is important (hash mismatch).
      .filter(_.isSuccess)
      .take(1).map(_.toOption).headOption.flatten // Force evaluation of the first valid operation over all candidate cache roots.

  def validateHashAndCacheResolved(expr: Expression, digest: Option[BytesLiteral]): ImportResolutionResult[Expression] = digest match {
    case None => Resolved(expr)

    case Some(BytesLiteral(hex)) =>
      val ourBytes = expr.alphaNormalized.betaNormalized.toCBORmodel.encodeCbor1
      val ourHash  = Semantics.computeHash(ourBytes).toLowerCase
      if (hex.toLowerCase == ourHash) {
        dhallCacheRoots
          .map { cachePath =>
            Try(Files.write(cachePath.resolve("1220" + ourHash), ourBytes))
            // TODO: log errors while writing the cache file
            // TODO verify that we will attempt to read the cached file from any of the locations, not just from the first one.
          }.filter(_.isSuccess)
          .take(1).headOption // Force evaluation of the first valid operation over all candidate cache roots.
        Resolved(expr)
      } else {
        val message = s"sha-256 mismatch: found $ourHash instead of specified $hex from expression ${expr.toDhall}"
        println(s"Error: $message")
        PermanentFailure(Seq(message))
      }
  }

  lazy val isWindowsOS: Boolean = System.getProperty("os.name").toLowerCase.contains("windows")

  private def createAndCheckReadableWritable(path: java.nio.file.Path): Try[java.nio.file.Path] = Try {
    Files.createDirectories(path)
    if (Files.isReadable(path) && Files.isWritable(path)) path else throw new Exception(s"Path $path is not readable or not writable")
  }

  private def dhallCacheRoots: Iterator[java.nio.file.Path] = Seq(
    Try(Paths.get(scala.sys.env("XDG_CACHE_HOME")).resolve("dhall")),
    Try(
      if (isWindowsOS) Paths.get(scala.sys.env("LOCALAPPDATA")).resolve("dhall")
      else Paths.get(System.getProperty("user.home")).resolve(".cache").resolve("dhall")
    ),
  ).iterator.map(_.flatMap(createAndCheckReadableWritable)).collect { case Success(path) => path }

  final case class ImportContext(resolved: Map[Import[Expression], Expression]) {
    override def toString: String = resolved
      .map { case (k, v) =>
        k.toDhall.take(160) + (if (k.toDhall.length > 160) "..." else "") + " -> " + v.toDhall.take(160) + (if (v.toDhall.length > 160) "..." else "")
      }.mkString("Map(\n\t", "\n\t", "\n)")
  }

  // TODO report issue - imports.md does not say how to bootstrap reading a dhall expression from string, what is the initial "parent" import?
  // TODO workaround: allow the "visited" list to be empty initially? Or make the initial import "."?
  def resolveAllImports(expr: Expression, currentImport: Import[Expression]): Expression = {
    val initialVisited = currentImport

    val initState = ImportContext(Map())

    resolveImportsStep(expr, Seq(initialVisited), currentImport).run(initState) match {
      case (resolved, finalState) =>
        resolved match {
          case TransientFailure(messages) =>
            throw new Exception(s"Transient failure resolving ${expr.toDhall}: ${ImportResolutionResult.printFailures(messages)}")
          case PermanentFailure(messages) =>
            throw new Exception(s"Permanent failure resolving ${expr.toDhall}: ${ImportResolutionResult.printFailures(messages)}")
          case Resolved(r)                => r
        }
    }
  }

  def printVisited(visited: Seq[Import[Expression]]): String = visited.map(_.toDhall).mkString("[", ", ", "]")

<<<<<<< HEAD
  private def extractHeaders(h: Expression, keyName: String, valueName: String): Iterable[(String, String)] = h.betaNormalized.scheme match {
=======
  private def extractHeaders(h: Expression, keyName: String, valueName: String): Iterable[(String, String)] = h.scheme match {
>>>>>>> 9e8412f9
    case EmptyList(_)        => emptyHeadersForHost
    case NonEmptyList(exprs) =>
      exprs.map(_.scheme).map { case d @ RecordLiteral(_) =>
        (
          d.lookup(FieldName(keyName)).get.toPrimitiveValue.get.asInstanceOf[String],
          d.lookup(FieldName(valueName)).get.toPrimitiveValue.get.asInstanceOf[String],
        )
      }
    case other               =>
      throw new Exception(s"ERROR: internal error - headers must be of type ${typeOfGenericHeadersForHost.toDhall} but instead have ${other.toDhall}")
  }
  // Recursively resolve imports. See https://github.com/dhall-lang/dhall-lang/blob/master/standard/imports.md
  // We will use `traverse` on `ExpressionScheme` with this Kleisli function, in order to track changes in the resolution context.
  // TODO: report issue to mention in imports.md (at the end) that the updates of the resolution context must be threaded through all resolved subexpressions.

<<<<<<< HEAD
=======
  // TODO: verify that `child` is not part of "visited"

// Note that `visited` may be empty.

>>>>>>> 9e8412f9
  /** Perform one step of import resolution. This function may call itself on sub-expressions.
    *
    * Example:
    *
    * Suppose a file `./program` contains the URL string `http://a.org/lib/func1`.
    *
    * When we fetch that URL, we get the string `./func2`. When we fetch `http://a.org/lib/func2`, we get the string `0`.
    *
    * These imports are resolved like this:
    *
    * After parsing the file `./program`, we get an expression of type [[Import]]:
    *
    * {{{
    *   "http://a.org/lib/func1".dhall
    * }}}
    *
    * To resolve that, we will call:
    *
    * {{{
    *    resolveImportsStep(expr = "http://a.org/lib/func1".dhall, visited = Seq(), currentImport = "./program".dhall)
    * }}}
    *
    * Here, `visited` is empty because there are no previous imports before `./program`.
    *
    * This call will read the URL `http://a.org/lib/func1` and obtain the text `"./func2"`. Parsing that text will give an expression of type [[Import]].
    *
    * So, this is a nested import. To resolve this, we need to call:
    *
    * {{{
    *    resolveImportsStep(expr = "./func2".dhall, visited = Seq("./program".dhall), currentImport = "http://a.org/lib/func1".dhall)
    * }}}
    *
    * Because `"./func2".dhall` is again an expression of type [[Import]], we continue the import resolution.
    *
    * We chain the current import with `./func2` and obtain the new child import expression: `http://a.org/lib/func2`. We fetch that URL and parse the string
    * `0`. Then we call:
    *
    * {{{
    *   resolveImportsStep(expr = "0".dhall, visited = Seq("./program".dhall, "http://a.org/lib/func1".dhall), currentImport = "http://a.org/lib/func2".dhall)
    * }}}
    *
    * At this point the import resolution is finished and the final expression is computed as `0`.
    *
    * @param expr
    *   An expression in which imports need to be resolved.
    * @param visited
<<<<<<< HEAD
    *   List of nested import expressions that have been resolved before encountering this one. This may be empty.
=======
    *   List of nested import expressions that have been resolved before encountering this one.
>>>>>>> 9e8412f9
    * @param parent
    *   The parent import expression that has been already resolved, its contents was fetched and parsed as `expr`.
    * @return
    *   A function that updates the import context and returns an [[ImportResolutionResult]].
    */
  def resolveImportsStep(expr: Expression, visited: Seq[Import[Expression]], parent: Import[Expression]): ImportResolutionStep[Expression] =
    ImportResolutionStep[Expression] { case stateGamma0 @ ImportContext(gamma) =>
      val (importResolutionResult, finalState) = expr.scheme match {
<<<<<<< HEAD

        // If `expr` is not an Import, we will defer to other `case` clauses to iterate over its subexpressions.
        case i @ Import(_, _, _)                 =>
          val child = Import.chainWith(parent, i).canonicalize

=======
        // If `expr` is not an Import, we will defer to other `case` clauses to iterate over its subexpressions.
        case i @ Import(_, _, _)                 =>
          // TODO remove this
//          println(s"DEBUG 0 resolveImportsStep(${expr.toDhall.take(160)}${if (expr.toDhall.length > 160) "..."
//            else ""}, currentFile=${currentFile.toAbsolutePath.toString} with initial ${stateGamma0.resolved.keys.toSeq
//              .map(_.toDhall).map(_.replaceAll("^.*test-classes/", "")).sorted.mkString("[\n\t", "\n\t", "\n]\n")}")
          val child             = Import.chainWith(parent, i).canonicalize
>>>>>>> 9e8412f9
          val cyclicImportCheck =
            if (visited contains child)
              Left(PermanentFailure(Seq(s"Cyclic import of $child not allowed, imports already visited: ${visited.map(_.toDhall).mkString("; ")}")))
            else Right(())
<<<<<<< HEAD

          val referentialCheck =
            if (parent.importType allowedToImportAnother child.importType) Right(())
            else if (child.importMode == ImportMode.Location) Right(()) // Corner case: import as `Location` does not need the referential check.
            else Left(PermanentFailure(Seq(s"parent import expression ${parent.toDhall} may not import child ${child.toDhall} due to the referential check")))

          // println(s"DEBUG 1 got parent = ${parent.toDhall} and child = ${child.toDhall}")
          lazy val checkIfAlreadyResolved = gamma.get(child) match {
=======
          val referentialCheck  =
            if (parent.importType allowedToImportAnother child.importType) Right(())
            else Left(PermanentFailure(Seq(s"parent import expression ${parent.toDhall} may not import child ${child.toDhall}")))

          // println(s"DEBUG 1 got parent = ${parent.toDhall} and child = ${child.toDhall}")
          lazy val resolveIfAlreadyResolved = gamma.get(child) match {
>>>>>>> 9e8412f9
            case Some(r) => Left(ImportResolutionResult.Resolved(r))
            case None    => Right(())
          }
          // TODO report issue - imports.md does not clearly explain `Γ(headersPath) = userHeadersExpr` and also whether Γ1 is being reused

          // val xdgOption = Option(System.getenv("XDG_CONFIG_HOME")).map(xdg => s""" ? "$xdg/dhall/headers.dhall"""").getOrElse("")

          lazy val defaultHeadersLocation =
            """env:DHALL_HEADERS ? "${env:XDG_CONFIG_HOME as Text}/dhall/headers.dhall" ? ~/.config/dhall/headers.dhall""".dhall

          lazy val (defaultHeadersForHost, stateGamma1) = child.importType.remoteOrigin match {
<<<<<<< HEAD
            case None                                  => (emptyHeadersForHost, stateGamma0)
            case Some((remoteScheme, remoteAuthority)) =>
=======
            case None               => (emptyHeadersForHost, stateGamma0)
            case Some(remoteOrigin) =>
>>>>>>> 9e8412f9
              val (result, state01) = resolveImportsStep(defaultHeadersLocation, visited, parent).run(stateGamma0)
              result match {
                case Resolved(expr)             =>
                  val headersForOrigin: Iterable[(String, String)] = (expr | typeOfGenericHeadersForAllHosts).inferType match {
                    case TypecheckResult.Valid(_)        =>
                      expr.betaNormalized.scheme match { // TODO report issue: imports.md does not say that headers must be beta-normalized before use, but tests require that.
                        case NonEmptyList(exprs) =>
                          exprs.find {
                            case Expression(r @ RecordLiteral(_)) =>
                              r.lookup(FieldName("mapKey")) match {
                                case Some(
                                      Expression(TextLiteral(List(), originInHeaders))
                                    ) => // remoteOrigin = https://host  may match originInHeaders = host:443 and http://host may match host:80 unless port is specified in remoteOrigin.
                                  (originInHeaders.toLowerCase == remoteAuthority.toLowerCase) ||
                                  (remoteScheme == Scheme.HTTP && originInHeaders.toLowerCase == remoteAuthority.replaceAll(":[0-9]+$", "") + ":80") ||
                                  (remoteScheme == Scheme.HTTPS && originInHeaders.toLowerCase == remoteAuthority.replaceAll(":[0-9]+$", "") + ":443")

                                case None => false
                              } // contains Expression(TextLiteral.ofString(remoteOrigin)) =>

                            case _ => false
                          } match {
                            case Some(Expression(r @ RecordLiteral(_))) => extractHeaders(r.lookup(FieldName("mapValue")).get, "mapKey", "mapValue")
                            case None                                   =>
                              println(s"Warning: headers resolved from ${expr.toDhall} do not contain a map entry for origin '$remoteAuthority'")
                              emptyHeadersForHost
                          }
                        case _                   => emptyHeadersForHost
                      }
                    case TypecheckResult.Invalid(errors) =>
                      println(s"Warning: headers resolved from ${expr.toDhall} have a wrong type: $errors")
                      emptyHeadersForHost
                  }
                  (headersForOrigin, state01)
                case TransientFailure(_)        => (emptyHeadersForHost, stateGamma0)
                case PermanentFailure(messages) =>
                  println(s"Warning: failed to resolve headers: $messages")
                  (emptyHeadersForHost, stateGamma0)
              }
          }

          // Values of type Either[ImportResolutionResult[Expression], _] are used to report early results as Left().
          // At the end of the computation, we will have Either[ImportResolutionResult[Expression], ImportResolutionResult[Expression]] and we will `merge` that.
          lazy val resolveIfLocation: Either[ImportResolutionResult[Expression], Array[Byte] => ImportResolutionResult[Expression]] = child.importMode match {
            case Location =>
              val canonical                               = child.canonicalize
              // Need to process this first, because `missing as Location` is not a failure while `missing as` anything else must be a failure.
              val (field: FieldName, arg: Option[String]) = canonical.importType match {
                case ImportType.Missing         => (FieldName("Missing"), None)
                case Remote(url, _)             => (FieldName("Remote"), Some(url.toString))
                case p @ Path(_, _)             => (FieldName("Local"), Some(p.toString))
                case ImportType.Env(envVarName) => (FieldName("Environment"), Some(envVarName))
              } // TODO report issue: imports.md incorrectly specifies the field name as `.Location` whereas it must be `.Local`
              val withField: Expression                   = Field(typeOfImportAsLocation, field)
              val expr: Expression                        = arg match {
                case Some(text) => withField.apply(TextLiteral.ofString(text))
                case None       => withField
              }
              Left(Resolved(expr))

            case ImportMode.Code     =>
              Right(bytes =>
                Parser.parseDhallBytes(bytes) match {
                  case Parsed.Success(DhallFile(_, expr), _) => Resolved(expr)
                  case failure: Parsed.Failure               => PermanentFailure(Seq(s"failed to parse imported file: $failure"))
                }
              )
            case ImportMode.RawBytes => Right(bytes => Resolved(Expression(BytesLiteral(CBytes.byteArrayToHexString(bytes)))))
            case ImportMode.RawText  => Right(bytes => Resolved(Expression(TextLiteral.ofString(new String(bytes)))))
          }

          // Corner case: If the import mode is `Location`, we must not attempt to use the cache.
          lazy val resolveIfCached: Either[ImportResolutionResult[Expression], Unit] =
            if (child.importMode == ImportMode.Location)
              Right(())
            else
              child.digest.flatMap(readFirstCached) match {
                case Some(expr) => Left(Resolved(expr))
                case None       => Right(())
              }

          lazy val missingOrData: Either[ImportResolutionResult[Expression], Array[Byte]] = child.importType match {
            case ImportType.Missing => Left(TransientFailure(Seq("import is `missing` (perhaps not an error)")))

            case Remote(childUrl, childUserHeaders) =>
              // Verify the type of headers. `extractHeaders` will beta-normalize only if typechecking succeeds.
              val checkHeaderTypeGeneric: Either[ImportResolutionResult[Expression], Iterable[(String, String)]] = childUserHeaders match {
                case Some(headersExpr) =>
                  (headersExpr | typeOfGenericHeadersForHost).inferType match {
                    case TypecheckResult.Valid(_)        => Right(extractHeaders(headersExpr, "mapKey", "mapValue"))
                    case TypecheckResult.Invalid(errors) =>
                      Left(
                        PermanentFailure(Seq(s"import from url $childUrl failed typecheck for headers of type ${typeOfGenericHeadersForHost.toDhall}: $errors"))
                      )
                  }
                case None              => Right(emptyHeadersForHost)
              }
              val checkHeaderTypeSpecial: Either[ImportResolutionResult[Expression], Iterable[(String, String)]] = childUserHeaders match {
                case Some(headersExpr) =>
                  (headersExpr | typeOfUserDefinedAlternativeHeadersForHost).inferType match {
                    case TypecheckResult.Valid(_)        => Right(extractHeaders(headersExpr, "header", "value"))
                    case TypecheckResult.Invalid(errors) =>
                      Left(
                        PermanentFailure(
                          Seq(s"import from url $childUrl failed typecheck for headers of type ${typeOfUserDefinedAlternativeHeadersForHost.toDhall}: $errors")
                        )
                      )
                  }
                case None              => Right(emptyHeadersForHost)
              }
              (checkHeaderTypeGeneric orElse checkHeaderTypeSpecial) flatMap { userHeadersForHost =>
                val combinedHeaders: Iterable[(String, String)] =
                  (userHeadersForHost.toMap ++ defaultHeadersForHost.toMap).to(Iterable) // The default headers must override user headers.
                Try(requests.get(childUrl.toString, headers = combinedHeaders)) match {
                  case Failure(exception) => Left(TransientFailure(Seq(s"import failed from url $childUrl: $exception")))
                  case Success(response)  =>
                    corsComplianceError(parent.importType, child.importType, response.headers) match {
                      case Some(corsError) => Left(PermanentFailure(Seq(s"import from url $childUrl failed CORS check: $corsError")))
                      case None            => Right(response.bytes)
                    }
                }
              }

            case path @ Path(_, _) =>
              (for {
                javaPath <- Try(path.toJavaPath)
                bytes    <- Try(Files.readAllBytes(javaPath))
              } yield bytes) match {
                case Failure(exception) => Left(TransientFailure(Seq(s"Failed to read imported file: $exception")))
                case Success(bytes)     => Right(bytes)
              }

            case ImportType.Env(envVarName) =>
              Option(System.getenv(envVarName)) match {
                case Some(value) =>
                  Try(value.getBytes("UTF-8")) match {
                    case Failure(exception) => Left(PermanentFailure(Seq(s"Env variable '$envVarName' is not a valid UTF-8 string: $exception")))
                    case Success(utf8bytes) => Right(utf8bytes)
                  }
                case None        => Left(TransientFailure(Seq(s"Env variable '$envVarName' is undefined")))
              }
          }

          // Resolve imports in the expression we just parsed.
          val result: Either[ImportResolutionResult[Expression], Expression] = for {
            _                <- checkIfAlreadyResolved
            _                <- resolveIfCached
            _                <- cyclicImportCheck
            _                <- referentialCheck
            readByImportMode <- resolveIfLocation
            bytes            <- missingOrData
            expr             <- Right(readByImportMode(bytes))
            successfullyRead <- expr match {
                                  case Resolved(x) => Right(x)
                                  case _           => Left(expr)
                                }
          } yield successfullyRead

          val newState: (ImportResolutionResult[Expression], ImportContext) = result match {
            case Left(gotEarlyResult)  => (gotEarlyResult, stateGamma1)
            case Right(readExpression) =>
              resolveImportsStep(readExpression, visited :+ parent, child).run(stateGamma1) match {
                case (result1, stateGamma2) =>
                  // If the expression was successfully imported, we need to type-check and beta-normalize it.
                  val result2: ImportResolutionResult[Expression] = result1.flatMap { r =>
                    r.inferType match { // Note: this type inference is done with empty context because imports may not have any free variables.
                      case TypecheckResult.Valid(_)          =>
                        Resolved(r.betaNormalized)
                      case TypecheckResult.Invalid(messages) =>
                        PermanentFailure(Seq(s"Type error in imported expression ${readExpression.toDhall}:${messages.mkString("\n\t", "\n\t", "\n")}"))
                    }
                  }
                  (result2, stateGamma2)
              }
          }
          // The new expression has been resolved (or failed).
          // Add the new resolved expression to the import context.
          newState match {
            case (result2, state2) =>
              // Corner case: import as Location must not attempt to use the digest cache.
              val effectiveDigest = if (child.importMode == ImportMode.Location) None else child.digest
              result2.flatMap(validateHashAndCacheResolved(_, effectiveDigest)) match {
                case Resolved(r) => (result2, state2.copy(state2.resolved.updated(child, r)))
                case failure     => (failure, state2)
              }
          }

        // Try resolving `lop`. If failed non-permanently, try resolving `rop`. Accumulate error messages.
        case ExprOperator(lop, Alternative, rop) =>
          resolveImportsStep(lop, visited, parent).run(stateGamma0) match {
            case resolved @ (Resolved(_), _) => resolved

            case failed @ (PermanentFailure(_), _) => failed

            case (TransientFailure(messages1), state1) =>
              resolveImportsStep(rop, visited, parent).run(state1) match {
                case resolved @ (Resolved(_), _)           => resolved
                case (PermanentFailure(messages2), state2) => (PermanentFailure(messages1 ++ messages2), state2)
                case (TransientFailure(messages2), state2) => (TransientFailure(messages1 ++ messages2), state2)
              }
          }

        case _ =>
          expr.scheme.traverse(resolveImportsStep(_, visited, parent)).run(stateGamma0) match {
            case (scheme, state) => (scheme.map(Expression.apply), state)
          }
      }
      val checkDigest = importResolutionResult.flatMap {
        case e @ Expression(Import(importType, importMode, digest)) => validateHashAndCacheResolved(e, digest)
        case e @ _                                                  => Resolved(e)
      }
      (checkDigest, finalState)
    }

}

// Import resolution may fail either in a way that may be recovered via `?`, or in a way that disallows further attempts via `?`.
sealed trait ImportResolutionResult[+E] {
  def flatMap[H](f: E => ImportResolutionResult[H]): ImportResolutionResult[H] = this match {
    case Resolved(expr)                           => f(expr)
    case failure: ImportResolutionResult[Nothing] => failure
  }

  def map[H](f: E => H): ImportResolutionResult[H] = this match {
    case Resolved(expr)                           => Resolved(f(expr))
    case failure: ImportResolutionResult[Nothing] => failure
  }
}

object ImportResolutionResult {

  def printFailures(messages: ResolutionErrors): String = messages.mkString("\n\t", "\n\t", "\n")

  type ResolutionErrors = Seq[String]

  final case class TransientFailure(messages: ResolutionErrors) extends ImportResolutionResult[Nothing]

  final case class PermanentFailure(messages: ResolutionErrors) extends ImportResolutionResult[Nothing]

  final case class Resolved[E](expr: E) extends ImportResolutionResult[E]
}

// A State monad-transformed ImportResolutionResult, used as an applicative functor to update the state during import resolution.
final case class ImportResolutionStep[+E](run: ImportContext => (ImportResolutionResult[E], ImportContext))

object ImportResolutionStep {
  implicit val ApplicativeImportResolutionStep: Applicative[ImportResolutionStep] = new Applicative[ImportResolutionStep] {
    override def zip[A, B](fa: ImportResolutionStep[A], fb: ImportResolutionStep[B]): ImportResolutionStep[(A, B)] =
      ImportResolutionStep[(A, B)] { s0 =>
        fa.run(s0) match {
          case (Resolved(a), s1)                              =>
            fb.run(s1) match {
              case (Resolved(b), s2)                              => (Resolved((a, b)), s2)
              case (failure: ImportResolutionResult[Nothing], s2) => (failure, s2)
            }
          case (failure: ImportResolutionResult[Nothing], s1) => (failure, s1)
        }
      }

    override def map[A, B](f: A => B)(fa: ImportResolutionStep[A]): ImportResolutionStep[B] =
      ImportResolutionStep[B](s =>
        fa.run(s) match {
          case (a, s) => (a.map(f), s)
        }
      )

    override def pure[A](a: A): ImportResolutionStep[A] =
      ImportResolutionStep[A](s => (Resolved(a), s))
  }

}<|MERGE_RESOLUTION|>--- conflicted
+++ resolved
@@ -2,25 +2,19 @@
 
 import fastparse.Parsed
 import geny.Generator.from
-import io.chymyst.dhall.CBORmodel.CBytes
-import io.chymyst.dhall.Syntax.Expression
-import io.chymyst.dhall.Syntax.ExpressionScheme.{BytesLiteral, Import, TextLiteral}
-import io.chymyst.dhall.SyntaxConstants.Builtin.Text
-import io.chymyst.dhall.SyntaxConstants.FilePrefix.Here
-import io.chymyst.dhall.SyntaxConstants.ImportMode.{Code, Location}
-import io.chymyst.dhall.SyntaxConstants.Operator.Alternative
-import io.chymyst.dhall.SyntaxConstants.{Builtin, FieldName, FilePrefix, ImportMode, ImportType}
 import io.chymyst.dhall.CBORmodel.CBytes
 import io.chymyst.dhall.ImportResolution.ImportContext
 import io.chymyst.dhall.ImportResolutionResult._
 import io.chymyst.dhall.Parser.StringAsDhallExpression
+import io.chymyst.dhall.Syntax.{DhallFile, Expression}
 import io.chymyst.dhall.Syntax.ExpressionScheme._
-import io.chymyst.dhall.Syntax.{DhallFile, Expression}
+import io.chymyst.dhall.SyntaxConstants.FilePrefix.Here
+import io.chymyst.dhall.SyntaxConstants.ImportMode.Location
 import io.chymyst.dhall.SyntaxConstants.ImportType.{Path, Remote}
+import io.chymyst.dhall.SyntaxConstants.Operator.Alternative
 import io.chymyst.dhall.SyntaxConstants._
 
 import java.nio.file.{Files, Paths}
-import scala.jdk.CollectionConverters.IteratorHasAsScala
 import scala.util.chaining.scalaUtilChainingOps
 import scala.util.{Failure, Success, Try}
 
@@ -612,11 +606,7 @@
 
   def printVisited(visited: Seq[Import[Expression]]): String = visited.map(_.toDhall).mkString("[", ", ", "]")
 
-<<<<<<< HEAD
   private def extractHeaders(h: Expression, keyName: String, valueName: String): Iterable[(String, String)] = h.betaNormalized.scheme match {
-=======
-  private def extractHeaders(h: Expression, keyName: String, valueName: String): Iterable[(String, String)] = h.scheme match {
->>>>>>> 9e8412f9
     case EmptyList(_)        => emptyHeadersForHost
     case NonEmptyList(exprs) =>
       exprs.map(_.scheme).map { case d @ RecordLiteral(_) =>
@@ -632,13 +622,6 @@
   // We will use `traverse` on `ExpressionScheme` with this Kleisli function, in order to track changes in the resolution context.
   // TODO: report issue to mention in imports.md (at the end) that the updates of the resolution context must be threaded through all resolved subexpressions.
 
-<<<<<<< HEAD
-=======
-  // TODO: verify that `child` is not part of "visited"
-
-// Note that `visited` may be empty.
-
->>>>>>> 9e8412f9
   /** Perform one step of import resolution. This function may call itself on sub-expressions.
     *
     * Example:
@@ -685,11 +668,7 @@
     * @param expr
     *   An expression in which imports need to be resolved.
     * @param visited
-<<<<<<< HEAD
     *   List of nested import expressions that have been resolved before encountering this one. This may be empty.
-=======
-    *   List of nested import expressions that have been resolved before encountering this one.
->>>>>>> 9e8412f9
     * @param parent
     *   The parent import expression that has been already resolved, its contents was fetched and parsed as `expr`.
     * @return
@@ -698,26 +677,15 @@
   def resolveImportsStep(expr: Expression, visited: Seq[Import[Expression]], parent: Import[Expression]): ImportResolutionStep[Expression] =
     ImportResolutionStep[Expression] { case stateGamma0 @ ImportContext(gamma) =>
       val (importResolutionResult, finalState) = expr.scheme match {
-<<<<<<< HEAD
 
         // If `expr` is not an Import, we will defer to other `case` clauses to iterate over its subexpressions.
         case i @ Import(_, _, _)                 =>
           val child = Import.chainWith(parent, i).canonicalize
 
-=======
-        // If `expr` is not an Import, we will defer to other `case` clauses to iterate over its subexpressions.
-        case i @ Import(_, _, _)                 =>
-          // TODO remove this
-//          println(s"DEBUG 0 resolveImportsStep(${expr.toDhall.take(160)}${if (expr.toDhall.length > 160) "..."
-//            else ""}, currentFile=${currentFile.toAbsolutePath.toString} with initial ${stateGamma0.resolved.keys.toSeq
-//              .map(_.toDhall).map(_.replaceAll("^.*test-classes/", "")).sorted.mkString("[\n\t", "\n\t", "\n]\n")}")
-          val child             = Import.chainWith(parent, i).canonicalize
->>>>>>> 9e8412f9
           val cyclicImportCheck =
             if (visited contains child)
               Left(PermanentFailure(Seq(s"Cyclic import of $child not allowed, imports already visited: ${visited.map(_.toDhall).mkString("; ")}")))
             else Right(())
-<<<<<<< HEAD
 
           val referentialCheck =
             if (parent.importType allowedToImportAnother child.importType) Right(())
@@ -726,14 +694,6 @@
 
           // println(s"DEBUG 1 got parent = ${parent.toDhall} and child = ${child.toDhall}")
           lazy val checkIfAlreadyResolved = gamma.get(child) match {
-=======
-          val referentialCheck  =
-            if (parent.importType allowedToImportAnother child.importType) Right(())
-            else Left(PermanentFailure(Seq(s"parent import expression ${parent.toDhall} may not import child ${child.toDhall}")))
-
-          // println(s"DEBUG 1 got parent = ${parent.toDhall} and child = ${child.toDhall}")
-          lazy val resolveIfAlreadyResolved = gamma.get(child) match {
->>>>>>> 9e8412f9
             case Some(r) => Left(ImportResolutionResult.Resolved(r))
             case None    => Right(())
           }
@@ -745,13 +705,8 @@
             """env:DHALL_HEADERS ? "${env:XDG_CONFIG_HOME as Text}/dhall/headers.dhall" ? ~/.config/dhall/headers.dhall""".dhall
 
           lazy val (defaultHeadersForHost, stateGamma1) = child.importType.remoteOrigin match {
-<<<<<<< HEAD
             case None                                  => (emptyHeadersForHost, stateGamma0)
             case Some((remoteScheme, remoteAuthority)) =>
-=======
-            case None               => (emptyHeadersForHost, stateGamma0)
-            case Some(remoteOrigin) =>
->>>>>>> 9e8412f9
               val (result, state01) = resolveImportsStep(defaultHeadersLocation, visited, parent).run(stateGamma0)
               result match {
                 case Resolved(expr)             =>
